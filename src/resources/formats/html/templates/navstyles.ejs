<style type="text/css">
  .navbar-brand>img {
    max-height: 24px;
    width: auto;
    padding-right: 6px;
  }

  :target::before {
    content: "";
    display: block;
    height: <%=height %>px;
    margin: -<%=height %>px 0 0;
  }

  body {
    padding-top: <%=height %>px;
  }

  nav .nav-link i,
  nav .dropdown-item i {
    padding-right: 1px;
  }

  .sidebar {
    position: sticky;
    max-height: calc(100vh - <%=height %>px);
    top: <%=height %>px;
    overflow-y: auto;
    max-width: 15rem;
  }

  .sidebar-navigation {
    padding-left: 20px;
  }

  .sidebar-navigation,
  .sidebar-navigation button {
    font-size: 1em;
  }

<<<<<<< HEAD
  .quarto-sidebar-logo {
=======

  .sidebar-logo {
>>>>>>> aa1383b6
    max-width: 150px;
    padding-bottom: 1rem;
  }

  .sidebar-navigation li a {
    text-decoration: none;
  }

  .quarto-btn-toggle[aria-expanded=false] .bi-arrows-collapse {
    display: none;
  }

  .quarto-btn-toggle[aria-expanded=true] .bi-arrows-expand {
    display: none;
  }

  .quarto-secondary-nav {
    margin-top: -4px;
  }

  .quarto-secondary-nav-title {
    padding-top: 4px;
    margin-bottom: -4px;
  }

  @media (max-width: 991.98px) {
    #quarto-sidebar {
      border-bottom: 1px solid var(--bs-light);
    }
  }

  @media (min-width: 992px) {
    #quarto-sidebar {
      height: calc(100vh);
      display: block;
    }
  }

  .sidebar-section button .bi-chevron-right::before {
    transform: rotate(90deg);
  }

  .sidebar-section button.collapsed .bi-chevron-right::before {
    transform: none;
  }

  .sidebar-section .bi-chevron-right::before {
    transition: transform 0.20s ease;
  }
</style><|MERGE_RESOLUTION|>--- conflicted
+++ resolved
@@ -38,12 +38,7 @@
     font-size: 1em;
   }
 
-<<<<<<< HEAD
-  .quarto-sidebar-logo {
-=======
-
   .sidebar-logo {
->>>>>>> aa1383b6
     max-width: 150px;
     padding-bottom: 1rem;
   }
