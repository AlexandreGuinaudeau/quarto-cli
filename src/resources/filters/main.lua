--- conflicted
+++ resolved
@@ -83,11 +83,7 @@
 import("./quarto-finalize/mediabag.lua")
 import("./quarto-finalize/meta-cleanup.lua")
 
-<<<<<<< HEAD
-import("./normalize/indices.lua")
-=======
 import("./normalize/flags.lua")
->>>>>>> c5b6176d
 import("./normalize/normalize.lua")
 import("./normalize/parsehtml.lua")
 import("./normalize/pandoc3.lua")
@@ -179,46 +175,25 @@
 local quartoNormalize = {
   { name = "normalize", filter = filterIf(function()
     return preState.active_filters.normalization
-<<<<<<< HEAD
-  end, normalizeFilter()) },
-
-  -- 2023-04-11: We want to combine these filters but extract_quarto_dom
-=======
   end, normalize_filter()) },
 
   -- 2023-04-11: We want to combine these filters but parse_md_in_html_rawblocks
->>>>>>> c5b6176d
   -- can't be combined with parse_html_tables because combineFilters
   -- doesn't inspect the contents of the results in the inner loop.
   { name = "normalize-combined", filter = combineFilters({
       parse_html_tables(),
-<<<<<<< HEAD
-      parseExtendedNodes(),
-=======
       parse_extended_nodes(),
->>>>>>> c5b6176d
     })
   },
   { 
     name = "normalize-extractQuartoDom", 
-<<<<<<< HEAD
-    filter = extract_quarto_dom(),
-    indices = {
-      "needs_dom_processing"
-    }
-=======
     filter = parse_md_in_html_rawblocks(),
->>>>>>> c5b6176d
   },
 }
 
 local quartoPre = {
   -- quarto-pre
 
-<<<<<<< HEAD
-  -- TODO we need to recompute indices on the results of the user filters
-  { name = "pre-quartoBeforeExtendedUserFilters", filters = make_wrapped_user_filters("beforeQuartoFilters") },
-=======
   -- TODO we need to compute flags on the results of the user filters
   { name = "pre-run-user-filters", filters = make_wrapped_user_filters("beforeQuartoFilters") },
 
@@ -226,7 +201,6 @@
   { name = "crossref-init-crossref-options", filter = init_crossref_options() },
 
   { name = "flags", filter = compute_flags() },
->>>>>>> c5b6176d
 
   -- do this early so we can compute maxHeading while in the big traversal
   { name = "crossref-initCrossrefOptions", filter = initCrossrefOptions() },
@@ -237,69 +211,6 @@
   -- recompute options object in case user filters have changed meta
   -- this will need to change in the future; users will have to indicate
   -- when they mutate options
-<<<<<<< HEAD
-  { name = "pre-quartoAfterUserFilters", filter = initOptions() },
-
-  { name = "normalize-parse-pandoc3-figures", 
-    filter = parse_pandoc3_figures(), 
-    indices = { "has_pandoc3_figure" } 
-  },
-
-  { name = "pre-bibliographyFormats", filter = bibliographyFormats() }, 
-  
-  { name = "pre-shortcodes_filter", 
-    filter = shortcodes_filter(),
-    indices = { "has_shortcodes" } },
-
-  { name = "pre-tableMergeRawHtml", 
-    filter = tableMergeRawHtml(),
-    indices = { "has_partial_raw_html_tables" } },
-
-  { name = "pre-tableRenderRawHtml", 
-    filter = tableRenderRawHtml(),
-    indices = { "has_raw_html_tables", "has_gt_tables" } },
-
-  { name = "pre-tableColwidthCell", 
-    filter = tableColwidthCell(),
-    indices = { "has_tbl_colwidths" } },
-
-  { name = "pre-tableColwidth", 
-    filter = tableColwidth(), 
-    indices = { "has_tables" } },
-  
-  { name = "pre-tableClasses", 
-    filter = tableClasses(),
-    indices = { "has_tables" } },
-
-  { name = "pre-hidden", 
-    filter = hidden(), 
-    indices = { "has_hidden" } },
-
-  { name = "pre-contentHidden", 
-    filter = contentHidden(),
-    indices = { "has_conditional_content" } },
-
-  { name = "pre-tableCaptions", 
-    filter = tableCaptions(),
-    indices = { "has_table_captions" } },
-
-  { name = "pre-longtable_no_caption_fixup", 
-    filter = longtable_no_caption_fixup(),
-    indices = { "has_longtable_no_caption_fixup" } },
-  
-  { name = "pre-code-annotations", 
-    filter = code(),
-    indices = { "has_code_annotations" } },
-  
-  { name = "pre-code-annotations-meta", filter = codeMeta() },
-
-  { name = "pre-outputs", 
-    filter = outputs(),
-    indices = { "needs_output_unrolling" } },
-
-  { name = "pre-outputLocation", 
-    filter = outputLocation()
-=======
   { name = "pre-read-options-again", filter = init_options() },
 
   { name = "pre-parse-pandoc3-figures", 
@@ -361,7 +272,6 @@
 
   { name = "pre-output-location", 
     filter = output_location()
->>>>>>> c5b6176d
   },
 
   { name = "pre-combined-figures-theorems-etc", filter = combineFilters({
@@ -387,26 +297,16 @@
     resolve_book_file_targets(),
   }) },
 
-<<<<<<< HEAD
-  { name = "pre-quartoPreMetaInject", filter = quartoPreMetaInject() },
-  { name = "pre-writeResults", filter = writeResults() },
-  { name = "pre-projectPaths", filter = projectPaths() }
-=======
   { name = "pre-quarto-pre-meta-inject", filter = quarto_pre_meta_inject() },
   { name = "pre-write-results", filter = write_results() },
   { name = "pre-project-paths", filter = project_paths() },
->>>>>>> c5b6176d
 }
 
 local quartoPost = {
   -- quarto-post
   { name = "post-cell-cleanup", 
     filter = cell_cleanup(),
-<<<<<<< HEAD
-    indices = { "has_output_cells" } },
-=======
     flags = { "has_output_cells" } },
->>>>>>> c5b6176d
   { name = "post-cites", filter = indexCites() },
   { name = "post-foldCode", filter = foldCode() },
   { name = "post-bibliography", filter = bibliography() },
@@ -457,30 +357,17 @@
   { name = "layout-columns", filter = columns() },
   { name = "layout-cites-preprocess", filter = cites_preprocess() },
   { name = "layout-cites", filter = cites() },
-<<<<<<< HEAD
-  { name = "layout-panels", filter = layoutPanels(), indices =
-    { "has_layout_attributes", "has_tbl_parent" } },
-  { name = "layout-extendedFigures", filter = extendedFigures(), indices = 
-    { "has_discoverable_figures", "has_figure_divs"} },
-  { name = "layout-metaInject", filter = layoutMetaInject() }
-=======
   { name = "layout-panels", filter = layout_panels(), flags =
     { "has_layout_attributes", "has_tbl_parent" } },
   { name = "layout-extended-figures", filter = extended_figures(), flags = 
     { "has_discoverable_figures", "has_figure_divs"} },
   { name = "layout-meta-inject-latex-packages", filter = layout_meta_inject_latex_packages() }
->>>>>>> c5b6176d
 }
 
 local quartoCrossref = {
 
-<<<<<<< HEAD
-  { name = "crossref-preprocess", filter = crossrefPreprocess(),
-    indices = { 
-=======
   { name = "crossref-preprocess", filter = crossref_preprocess(),
     flags = { 
->>>>>>> c5b6176d
       "has_figure_or_table_ref", 
       "has_discoverable_figures",
       "has_table_with_long_captions",
@@ -488,10 +375,6 @@
     } },
 
   { name = "crossref-preprocessTheorems", 
-<<<<<<< HEAD
-    filter = crossrefPreprocessTheorems(),
-    indices = { "has_theorem_refs" } },
-=======
     filter = crossref_preprocess_theorems(),
     flags = { "has_theorem_refs" } },
 
@@ -499,7 +382,6 @@
     -- FIXME if we're using the latter clause I think we don't need the former
     return preState.active_filters.jats_subarticle ~= nil and preState.active_filters.jats_subarticle
     end, jats_subarticle_crossref()) },
->>>>>>> c5b6176d
 
   { name = "crossref-combineFilters", filter = combineFilters({
     file_metadata(),
@@ -513,11 +395,7 @@
   })},
 
   { name = "crossref-resolveRefs", filter = resolveRefs(),
-<<<<<<< HEAD
-    indices = { "has_cites" } },
-=======
     flags = { "has_cites" } },
->>>>>>> c5b6176d
     
   { name = "crossref-crossrefMetaInject", filter = crossrefMetaInject() },
   { name = "crossref-writeIndex", filter = writeIndex() },
