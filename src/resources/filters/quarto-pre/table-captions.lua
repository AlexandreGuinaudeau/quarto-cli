--- conflicted
+++ resolved
@@ -19,11 +19,7 @@
   }
 end
 
-<<<<<<< HEAD
-function tableCaptions() 
-=======
 function table_captions() 
->>>>>>> c5b6176d
   return {   
     Div = function(el)
       if tcontains(el.attr.classes, "cell") then
