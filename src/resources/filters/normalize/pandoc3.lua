--- conflicted
+++ resolved
@@ -27,11 +27,7 @@
               for k, v in pairs(fig.attributes) do
                 image.attributes[k] = v
               end
-<<<<<<< HEAD
-              indices.has_figure_divs = true
-=======
               flags.has_figure_divs = true
->>>>>>> c5b6176d
               if fig.identifier ~= "" then
                 if not forwarded_id then
                   image.identifier = fig.identifier
