--- conflicted
+++ resolved
@@ -27,11 +27,7 @@
                 -- mark as table parent if required
                 if isTableRef(el.attr.identifier) then
                   el.attr.classes:insert("tbl-parent")
-<<<<<<< HEAD
-                  indices.has_tbl_parent = true -- to be able to early-out later on
-=======
                   flags.has_tbl_parent = true -- to be able to early-out later on
->>>>>>> c5b6176d
                 end
                 el = _quarto.ast.walk(el, walkRefs(el.attr.identifier))
               end
