--- conflicted
+++ resolved
@@ -103,10 +103,8 @@
     long: |
       The layout of the title block for this document (`none`, `plain`, or `default`).
 
-<<<<<<< HEAD
       To completely disable any styling of the title block, choose the style `none`. For minimal styling, choose `plain.`
-=======
-      To complete disable any styling of the title block, choose the style `none`. For minimal styling, choose `plain.`
+
 - name: title-block-banner
   schema:
     anyOf:
@@ -129,6 +127,7 @@
       : If you provide the path to a file, the banner will be enabled and the background image will be set to the file path.
 
       See `title-block-banner-color` if you'd like to control the color of the title block banner text.
+
 - name: title-block-banner-color
   schema: string
   tags:
@@ -143,6 +142,7 @@
 
       `<css color value>`
       : If you provide a CSS color value, the text color will be set to the provided CSS color.
+
 - name: title-block-categories
   schema: boolean
   default: true
@@ -150,7 +150,7 @@
     formats: [$html-doc]
   description:
     short: Enables or disables the display of categories in the title block.
->>>>>>> 1b8f3f51
+
 - name: max-width
   schema: string
   tags:
